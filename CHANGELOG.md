--- conflicted
+++ resolved
@@ -7,11 +7,8 @@
 * 'Add intensity features' does not reinitialize options (including channels) when new images are opened (https://github.com/qupath/qupath/issues/836)
 * Up arrow can cause viewer to move beyond nSlices for Z-stack (https://github.com/qupath/qupath/issues/821)
 * Location text does not update when navigating with keyboard (https://github.com/qupath/qupath/issues/819)
-<<<<<<< HEAD
 * Multichannel .tif output is broken in TileExporter (https://github.com/qupath/qupath/issues/838)
-=======
 * Main class and classpath missing from app jar (https://github.com/qupath/qupath/issues/818)
->>>>>>> 43aea778
 
 
 ## Version 0.3.0
